--- conflicted
+++ resolved
@@ -1,17 +1,15 @@
 # Changelog
 
-<<<<<<< HEAD
+### 2.9.3 (TBD)
+
+- Feature: The helm chart now supports `livenessProbe` and `readinessProbe` for the traffic-manager
+  deployment so that the pod automatically restarts if it doesnt respond.
+
 ### 2.9.2 (November 16, 2022)
 
 - Bugfix: Fix panic when connecting to an older traffic-manager.
 
-- Bugfix: Fix `http-header` flag sometimes wouldn't propigate correctly.
-
-=======
-### 2.9.2 (TBD)
-
-- Feature: The helm chart now supports `livenessProbe` and `readinessProbe` for the traffic-manager deployment so that the pod automatically restarts if it doesnt respond.
->>>>>>> 10e3865a
+- Bugfix: Fix `http-header` flag sometimes wouldn't propagate correctly.
 
 ### 2.9.1 (November 15, 2022)
 
