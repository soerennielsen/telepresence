---
description: "Install Telepresence and learn to use it to intercept services running in your Kubernetes cluster, speeding up local development and debugging."
---

import Alert from '@material-ui/lab/Alert';
import QSTabs from './qs-tabs';
import QSCards from './qs-cards';
import { DownloadDemo } from '../../../../../src/components/Docs/DownloadDemo';
import { UserInterceptCommand } from '../../../../../src/components/Docs/Telepresence';

# Telepresence Quick Start

<div class="docs-article-toc">
<h3>Contents</h3>

* [1. Download the demo cluster archive](#1-download-the-demo-cluster-archive)
* [2. Test Telepresence](#2-test-telepresence)
* [3. Check out the sample application](#3-check-out-the-sample-application)
* [4. Run a service on your laptop](#4-run-a-service-on-your-laptop)
* [5. Intercept all traffic to the service](#5-intercept-all-traffic-to-the-service)
* [6. Make a code change](#6-make-a-code-change)
* [7. Create a preview URL](#7-create-a-preview-url)
* [What's next?](#img-classos-logo-srcimageslogopng-whats-next)

</div>

In this guide we'll give you **everything you need in a preconfigured demo cluster:** the Telepresence CLI, a config file for connecting to your demo cluster, and code to run a cluster service locally.

<Alert severity="info">
    While Telepresence works with any language, this guide uses a sample app written in Node.js. We have a version in <a href="../demo-react/">React</a> if you prefer.
</Alert>

<Alert severity="info">
    <strong>Already have a cluster?</strong> Switch over to a <a href="../qs-node">version of this guide</a> that takes you though the same steps using your own cluster.
</Alert>

## 1. Download the demo cluster archive

1. <DownloadDemo />

2.  Extract the archive file, open the `ambassador-demo-cluster` folder, and run the installer script (the commands below might vary based on where your browser saves downloaded files).

  <Alert severity="info">
    This step will also install some dependency packages onto your laptop using npm, you can see those packages at <code>ambassador-demo-cluster/edgey-corp-nodejs/DataProcessingService/package.json</code>.
  </Alert>

  ```
  cd ~/Downloads
  unzip ambassador-demo-cluster.zip -d ambassador-demo-cluster
  cd ambassador-demo-cluster
  ./install.sh
  ```

3. The demo cluster we provided already has a demo app running. List the app's services:
  `kubectl get services`

  ```
   $ kubectl get services

    NAME                    TYPE        CLUSTER-IP      EXTERNAL-IP   PORT(S)    AGE
    kubernetes              ClusterIP   10.43.0.1       <none>        443/TCP    14h
    dataprocessingservice   ClusterIP   10.43.159.239   <none>        3000/TCP   14h
    verylargejavaservice    ClusterIP   10.43.223.61    <none>        8080/TCP   14h
    verylargedatastore      ClusterIP   10.43.203.19    <none>        8080/TCP   14h
  ```

4. Confirm that the Telepresence CLI is now installed (we expect to see the daemons are not running yet):
`telepresence status`

  ```
  $ telepresence status

    Root Daemon: Not running
    User Daemon: Not running
  ```

  <Alert severity="info">
    <strong>macOS users:</strong> If you receive an error when running Telepresence that the developer cannot be verified, open <strong>System Preferences → Security & Privacy → General</strong>. Click <strong>Open Anyway</strong> at the bottom to bypass the security block. Then retry the <code>telepresence status</code> command.
  </Alert>

<Alert severity="success">
    You now have Telepresence installed on your workstation and a Kubernetes cluster configured in your terminal.
</Alert>

## 2. Test Telepresence

Telepresence connects your local workstation to a remote Kubernetes cluster.

1. Connect to the cluster (this requires root privileges and will ask for your password):
`telepresence connect`

  ```
  $ telepresence connect

    Launching Telepresence Daemon
    ...
    Connected to context default (https://<cluster-public-IP>)
  ```

2. Test that Telepresence is working properly by connecting to the Kubernetes API server:
`curl -ik https://kubernetes.default`

  ```
  $ curl -ik https://kubernetes.default

    HTTP/1.1 401 Unauthorized
    Cache-Control: no-cache, private
    Content-Type: application/json
    ...

  ```

  <Alert severity="info">
    The 401 response is expected.  What's important is that you were able to contact the API.
  </Alert>

<Alert severity="success">
    <strong>Congratulations!</strong> You’ve just accessed your remote Kubernetes API server, as if you were on the same network! With Telepresence, you’re able to use any tool that you have locally to connect to any service in the cluster.
</Alert>

## 3. Check out the sample application

Your local workstation may not have the compute or memory resources necessary to run all the services in a multi-service application. In this example, we’ll show you how Telepresence can give you a fast development loop, even in this situation.

We'll use a sample app that is already installed in your demo cluster.  Let's take a quick look at it's architecture before continuing.

1. Use `kubectl get pods` to check the status of your pods:

  ```
  $ kubectl get pods

    NAME                                         READY   STATUS    RESTARTS   AGE
    verylargedatastore-855c8b8789-z8nhs          1/1     Running   0          78s
    verylargejavaservice-7dfddbc95c-696br        1/1     Running   0          78s
    dataprocessingservice-5f6bfdcf7b-qvd27       1/1     Running   0          79s
  ```

2. Since you’ve already connected Telepresence to your cluster, you can access the frontend service in your browser at http://verylargejavaservice.default:8080.

3. You should see the EdgyCorp WebApp with a <strong style="color:green">green</strong> title and <strong style="color:green">green</strong> pod in the diagram.

<Alert severity="success">
  <strong>Congratulations</strong>, you can now access services running in your cluster by name from your laptop!
</Alert>

## 4. Run a service on your laptop

Now start up the DataProcessingService service on your laptop. This version of the code has the UI color set to <strong style="color:blue">blue</strong> instead of <strong style="color:green">green</strong>.

1. **In a <u>new</u> terminal window**, go the demo application directory in the extracted archive folder:
  `cd edgey-corp-nodejs/DataProcessingService`

2. Start the application:
  `npm start`

  ```
  $ npm start

    ...
    Welcome to the DataProcessingService!
    { _: [] }
    Server running on port 3000
  ```

4. **Back in your <u>previous</u> terminal window**, curl the service running locally to confirm it’s set to <strong style="color:blue">blue</strong>:
`curl localhost:3000/color`

  ```
  $ curl localhost:3000/color

    "blue"
  ```

<Alert severity="success">
    <strong>Victory</strong>, your local Node server is running a-ok!
</Alert>

## 5. Intercept all traffic to the service
Next, we’ll create an intercept. An intercept is a rule that tells Telepresence where to send traffic. In this example, we will send all traffic destined for the DataProcessingService to the version of the DataProcessingService running locally instead:

1. Start the intercept with the `intercept` command, setting the service name and port:
`telepresence intercept dataprocessingservice --port 3000`

  <Alert severity="info">
    <strong>Didn't work?</strong> Make sure you are working in the terminal window where you ran the script because it sets environment variables to access the demo cluster.  Those variables will only will apply to that terminal session.
  </Alert>

  ```
  $ telepresence intercept dataprocessingservice --port 3000

    Using deployment dataprocessingservice
    intercepted
        Intercept name: dataprocessingservice
        State         : ACTIVE
    ...
  ```

2. Go to the frontend service again in your browser at [http://verylargejavaservice:8080](http://verylargejavaservice:8080). You will now see the <strong style="color:blue">blue</strong> elements in the app.

<Alert severity="success">
    The frontend’s request to DataProcessingService is being <strong>intercepted and rerouted</strong> to the Node server on your laptop!
</Alert>

## 6. Make a code change
We’ve now set up a local development environment for the DataProcessingService, and we’ve created an intercept that sends traffic in the cluster to our local environment. We can now combine these two concepts to show how we can quickly make and test changes.

1. Open `edgey-corp-nodejs/DataProcessingService/app.js` in your editor and change line 6 from `blue` to `orange`. Save the file and the Node server will auto reload.

2. Now visit [http://verylargejavaservice:8080](http://verylargejavaservice:8080) again in your browser. You will now see the <strong style="color:orange">orange</strong> elements in the application. The frontend `verylargejavaservice` is still running on the cluster, but it's request to the `DataProcessingService` for retrieve the color to show is being proxied by Telepresence to your laptop.

<Alert severity="success">
  We’ve just shown how we can edit code locally, and <strong>immediately</strong> see these changes in the cluster.
  <br />
  Normally, this process would require a container build, push to registry, and deploy.
  <br />
  With Telepresence, these changes happen instantly.
</Alert>

## 7. Create a Preview URL
Create preview URLs to do selective intercepts, meaning only traffic coming from the preview URL will be intercepted, so you can easily share the services you’re working on with your teammates.

1. Clean up your previous intercept by removing it:
`telepresence leave dataprocessingservice`

2. Log in to Ambassador Cloud, a web interface for managing and
   sharing preview URLs:

   ```console
   $ telepresence login
   Launching browser authentication flow...
   <web browser opens, log in and choose your organization>
   Login successful.
   ```

   If you are in an environment where Telepresence cannot launch a
   local browser for you to interact with, you will need to pass the
   [`--apikey` flag to `telepresence
   login`](../../reference/client/login/).

3. Start the intercept again:
`telepresence intercept dataprocessingservice --port 3000`

   You will be asked for your ingress layer 3 address; specify the front end service: `verylargejavaservice.default`
   Then when asked for the port, type `8080`, for "use TLS", type `n`.  The default for the fourth value is correct so hit enter to accept it

<<<<<<< HEAD
  ```
  $ telepresence intercept dataprocessingservice --port 3000

    To create a preview URL, telepresence needs to know how cluster
    ingress works for this service.  Please Select the ingress to use.

    1/4: What's your ingress' layer 3 (IP) address?
         You may use an IP address or a DNS name (this is usually a
         "service.namespace" DNS name).

           [no default]: verylargejavaservice.default

    2/4: What's your ingress' layer 4 address (TCP port number)?

           [no default]: 8080

    3/4: Does that TCP port on your ingress use TLS (as opposed to cleartext)?

           [default: n]: n

    4/4: If required by your ingress, specify a different layer 5 hostname
         (TLS-SNI, HTTP "Host" header) to access this service.

           [default: verylargejavaservice.default]:

    Using deployment dataprocessingservice
    intercepted
        Intercept name  : dataprocessingservice
        State           : ACTIVE
        Destination     : 127.0.0.1:3000
        Intercepting    : HTTP requests that match all of:
          header("x-telepresence-intercept-id") ~= regexp("86cb4a70-c7e1-1138-89c2-d8fed7a46cae:dataprocessingservice")
        Preview URL     : https://<random-subdomain>.preview.edgestack.me
        Layer 5 Hostname: verylargejavaservice.default
  ```
=======
  <UserInterceptCommand />
>>>>>>> 0dc896ae

4. Wait a moment for the intercept to start; it will also output a preview URL.  Go to this URL in your browser, it will be the <strong style="color:orange">orange</strong> version of the app.

5. Now go again to [http://verylargejavaservice:8080](http://verylargejavaservice:8080), it’s still <strong style="color:green">green</strong>.

Normal traffic coming to your app gets the <strong style="color:green">green</strong> cluster service, but traffic coming from the preview URL goes to your laptop and gets the <strong style="color:orange">orange</strong> local service!

<Alert severity="success">
  The <strong>Preview URL</strong> now shows exactly what is running on your local laptop -- in a way that can be securely shared with anyone you work with.
</Alert>

## <img class="os-logo" src="../../images/logo.png"/> What's Next?

<QSCards/><|MERGE_RESOLUTION|>--- conflicted
+++ resolved
@@ -243,45 +243,7 @@
    You will be asked for your ingress layer 3 address; specify the front end service: `verylargejavaservice.default`
    Then when asked for the port, type `8080`, for "use TLS", type `n`.  The default for the fourth value is correct so hit enter to accept it
 
-<<<<<<< HEAD
-  ```
-  $ telepresence intercept dataprocessingservice --port 3000
-
-    To create a preview URL, telepresence needs to know how cluster
-    ingress works for this service.  Please Select the ingress to use.
-
-    1/4: What's your ingress' layer 3 (IP) address?
-         You may use an IP address or a DNS name (this is usually a
-         "service.namespace" DNS name).
-
-           [no default]: verylargejavaservice.default
-
-    2/4: What's your ingress' layer 4 address (TCP port number)?
-
-           [no default]: 8080
-
-    3/4: Does that TCP port on your ingress use TLS (as opposed to cleartext)?
-
-           [default: n]: n
-
-    4/4: If required by your ingress, specify a different layer 5 hostname
-         (TLS-SNI, HTTP "Host" header) to access this service.
-
-           [default: verylargejavaservice.default]:
-
-    Using deployment dataprocessingservice
-    intercepted
-        Intercept name  : dataprocessingservice
-        State           : ACTIVE
-        Destination     : 127.0.0.1:3000
-        Intercepting    : HTTP requests that match all of:
-          header("x-telepresence-intercept-id") ~= regexp("86cb4a70-c7e1-1138-89c2-d8fed7a46cae:dataprocessingservice")
-        Preview URL     : https://<random-subdomain>.preview.edgestack.me
-        Layer 5 Hostname: verylargejavaservice.default
-  ```
-=======
   <UserInterceptCommand />
->>>>>>> 0dc896ae
 
 4. Wait a moment for the intercept to start; it will also output a preview URL.  Go to this URL in your browser, it will be the <strong style="color:orange">orange</strong> version of the app.
 
