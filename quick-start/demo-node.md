---
description: "Claim a remote demo cluster and learn to use Telepresence to intercept services running in a Kubernetes Cluster, speeding up local development and debugging."
---

import {DemoClusterMetadata, ExpirationDate} from '../../../../../src/components/DemoClusterMetadata';
import {
EmojivotoServicesList,
DCPLink,
Login,
LoginCommand,
DockerCommand,
PreviewUrl,
ExternalIp
} from '../../../../../src/components/Docs/Telepresence';
import Alert from '@material-ui/lab/Alert';
import QSCards from './qs-cards';
import { UserInterceptCommand } from '../../../../../src/components/Docs/Telepresence';

# Telepresence Quick Start

<div class="docs-article-toc">
<h3>Contents</h3>

* [1. Get a free remote cluster](#1-get-a-free-remote-cluster)
* [2. Try the Emojivoto application](#2-try-the-emojivoto-application)
* [3. Set up your local development environment](#3-set-up-your-local-development-environment)
* [4. Testing our fix](#4-testing-our-fix)
* [5. Preview URLs](#5-preview-urls)
* [6. How/Why does this all work](#6-howwhy-does-this-all-work)
* [What's next?](#img-classos-logo-srcimageslogopng-whats-next)

</div>

In this guide, we'll give you a hands-on tutorial with Telepresence. To go through this tutorial, the only thing you'll need is a computer that runs Docker Desktop. We'll give you a pre-configured remote Kubernetes cluster and a Docker container to run locally.

If you don't have Docker Desktop already installed, go to the [Docker download page](https://www.docker.com/get-started) and install Docker.

<Alert severity="info">
    While Telepresence works with any language, this guide uses a sample app written in Node.js and Golang. We have a version in <a href="../demo-react/">React</a> if you prefer.
</Alert>

## 1. Get a free remote cluster

Telepresence connects your local workstation with a remote Kubernetes cluster. In this tutorial, we'll start with a pre-configured, remote cluster.

<<<<<<< HEAD
1. <Login urlParams="docs_source=telepresence-quick-start"/> Note where you've downloaded the <code>kubeconfig.yaml</code> file; you'll need the location of this file later in this guide.
2. Go to the <DCPLink>Service Catalog</DCPLink> to see all the services deployed on your cluster:
   <EmojivotoServicesList/>
=======
<Alert severity="info">
    <strong>Already have a cluster?</strong> Switch over to a <a href="../../howtos/intercepts">version of this guide</a> that takes you though the same steps using your own cluster.
</Alert>

1. <Login/> Note where you've downloaded the <code>kubeconfig.yaml</code> file; you'll need the location of this file later in this guide.
2.  Go to the <DCPLink>Service Catalog</DCPLink> to see all the services deployed on your cluster:
    <EmojivotoServicesList/>
>>>>>>> a8dac1ad

<Alert severity="success">
   The Service Catalog gives you a consolidated view of all your services across development, staging, and production.
</Alert>

<Alert severity="info">
    <strong>Already have a cluster?</strong> Switch over to a <a href="../qs-node">version of this guide</a> that takes you though the same steps using your own cluster.
</Alert>

<ExpirationDate/>

## 2. Try the Emojivoto application

The remote cluster is running the Emojivoto application, which consists of four services. Test out the application:

1. Go to the <ExternalIp/> and vote for some emojis.

2. Now, click on the 🍩 emoji. You'll see that a bug is present, and voting 🍩 doesn't work. We're going to use Telepresence shortly to fix this bug, as everyone should be able to vote for 🍩!

<Alert severity="success">
    <strong>Congratulations!</strong> You've successfully accessed the Emojivoto application on your remote cluster.
</Alert>

## 3. Set up your local development environment

We'll set up a development environment locally on your workstation. We'll then use Telepresence to connect this local development environment to the remote Kubernetes cluster. To save time, the development environment we'll use is pre-packaged as a Docker container.

1. Run the Docker container locally. In the command below, replace the path to the `kubeconfig.yaml` with the actual location of the `kubeconfig.yaml` you previously noted in [step 1](#1-get-a-free-remote-cluster):

    <DockerCommand/>

2. The Docker container includes a copy of the Emojivoto application that fixes the bug. Visit the [leaderboard](http://localhost:8083/leaderboard) and notice how it is different from the leaderboard in your <ExternalIp>Kubernetes cluster</ExternalIp>.

3. Vote for 🍩 on your local leaderboard, and you can see that the bug is fixed!

<Alert severity="success">
  <strong>Congratulations!</strong> You have successfully set up a local development environment, and tested the fix locally.
</Alert>

## 4. Testing our fix

A common use case for Telepresence is to connect your local development environment to a remote cluster. This way, if your application is too big or complex to run locally, you can still develop locally. In this Quick Start, we're also going to show Telepresence can be used for integration testing, by testing our fix against the services in the remote cluster.

1. First, log in to Telepresence using your API key:
    <LoginCommand/>

2. Create an intercept, which will tell Telepresence to send traffic to the service in our container instead of the service in the cluster:
   `telepresence intercept web --port 8080`

   You will be asked for your ingress layer 3 address; specify the front end service: `ambassador.ambassador`
   Then, when asked for the port, type `80`, for "use TLS", type `n`. The default for the fourth value is correct so hit enter to accept it.

    <UserInterceptCommand/>

<Alert severity="success">
    <strong>Congratulations!</strong> Traffic to the remote service is now being routed to your local laptop, and you can see how the local fix works on the remote environment!
</Alert>

## 5. Preview URLs

Preview URLs enable you to safely share your development environment with anyone. For example, you may want your UX designer to take a quick look at what you're developing, before you commit the code. Preview URLs enable this easy collaboration.

2. If you access the Emojivoto application on <ExternalIp> your remote cluster </ExternalIp> and vote for the 🍩 emoji, you'll see the bug is still present.

1. Vote for the 🍩 emoji using the <PreviewUrl>Preview URL</PreviewUrl> obtained in the previous step, and you will see that the bug is fixed, since traffic is being routed to the fixed version running locally.
   <Alert severity="success">
   Now you're able to share your fix in your local environment with your team!
   </Alert>

   <Alert severity="info">
        To get more information regarding Preview URLs and intercepts, visit the <DCPLink>Developer Control Plane </DCPLink>.
   </Alert>

## 6. How/Why does this all work

Telepresence works by deploying a two-way network proxy in a pod running in a Kubernetes cluster. This proxy can intercept traffic meant for the service and reroute it to a local copy, which is ready for further (local) development.

Intercepts and preview URLs are functions of Telepresence that enable easy local development from a remote Kubernetes cluster and offer a preview environment for sharing and real-time collaboration.

Telepresence also uses custom headers and header propagation for controllable intercepts and preview URLs. The headers facilitate the smart routing of requests either to live services in the cluster or services running locally on a developer’s machine.

Preview URLs, when created, generate an ingress request containing a custom header with a token (the context). Telepresence sends this token to Ambassador Cloud with other information about the preview. Visiting the preview URL directs the user to Ambassador Cloud, which proxies the user to the cluster ingress with the token header injected into the request. The request carrying the header is routed in the cluster to the appropriate pod (the propagation). The Traffic Agent on the service pod sees the header and intercepts the request, redirecting it to the local developer machine that ran the intercept.

## <img class="os-logo" src="../../images/logo.png"/> What's Next?

<QSCards/><|MERGE_RESOLUTION|>--- conflicted
+++ resolved
@@ -43,26 +43,16 @@
 
 Telepresence connects your local workstation with a remote Kubernetes cluster. In this tutorial, we'll start with a pre-configured, remote cluster.
 
-<<<<<<< HEAD
 1. <Login urlParams="docs_source=telepresence-quick-start"/> Note where you've downloaded the <code>kubeconfig.yaml</code> file; you'll need the location of this file later in this guide.
 2. Go to the <DCPLink>Service Catalog</DCPLink> to see all the services deployed on your cluster:
    <EmojivotoServicesList/>
-=======
-<Alert severity="info">
-    <strong>Already have a cluster?</strong> Switch over to a <a href="../../howtos/intercepts">version of this guide</a> that takes you though the same steps using your own cluster.
-</Alert>
-
-1. <Login/> Note where you've downloaded the <code>kubeconfig.yaml</code> file; you'll need the location of this file later in this guide.
-2.  Go to the <DCPLink>Service Catalog</DCPLink> to see all the services deployed on your cluster:
-    <EmojivotoServicesList/>
->>>>>>> a8dac1ad
 
 <Alert severity="success">
    The Service Catalog gives you a consolidated view of all your services across development, staging, and production.
 </Alert>
 
 <Alert severity="info">
-    <strong>Already have a cluster?</strong> Switch over to a <a href="../qs-node">version of this guide</a> that takes you though the same steps using your own cluster.
+    <strong>Already have a cluster?</strong> Switch over to a <a href="../../howtos/intercepts">version of this guide</a> that takes you though the same steps using your own cluster.
 </Alert>
 
 <ExpirationDate/>
