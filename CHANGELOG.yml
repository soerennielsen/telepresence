--- conflicted
+++ resolved
@@ -30,18 +30,6 @@
   environments, access to instantaneous feedback loops, and highly
   customizable development environments.
 items:
-<<<<<<< HEAD
-  - version: 2.14.3
-    date: "2023-08-21"
-    notes:
-      - type: bugfix
-        title: Nil pointer exception when upgrading the traffic-manager.
-        body: >-
-          Upgrading the traffic-manager using <code>telepresence helm upgrade</code> would sometimes
-          result in a helm error message <q>executing "telepresence/templates/intercept-env-configmap.yaml"
-          at <.Values.intercept.environment.excluded>: nil pointer evaluating interface {}.excluded"</q>
-        docs: https://github.com/telepresenceio/telepresence/issues/3313
-=======
   - version: 2.15.0
     date: "2023-08-02"
     notes:
@@ -63,17 +51,18 @@
         title: Change json output of telepresence list command
         body: >-
           Replace deprecated info in the JSON output of the telepresence list command.
->>>>>>> f9fac528
+  - version: 2.14.4
+    date: "2023-08-21"
+    notes:
+      - type: bugfix
+        title: Nil pointer exception when upgrading the traffic-manager.
+        body: >-
+          Upgrading the traffic-manager using <code>telepresence helm upgrade</code> would sometimes
+          result in a helm error message <q>executing "telepresence/templates/intercept-env-configmap.yaml"
+          at <.Values.intercept.environment.excluded>: nil pointer evaluating interface {}.excluded"</q>
+        docs: https://github.com/telepresenceio/telepresence/issues/3313
   - version: 2.14.2
     date: "2023-07-26"
-    notes:
-      - type: bugfix
-        title: Telepresence now use the OSS agent in its latest version by default.
-        body: >-
-          The traffic manager admin was forced to set it manually during the chart installation.
-        docs: https://github.com/telepresenceio/telepresence/issues/3271
-  - version: 2.14.1
-    date: "2023-07-07"
     notes:
       - type: bugfix
         title: Telepresence now use the OSS agent in its latest version by default.
